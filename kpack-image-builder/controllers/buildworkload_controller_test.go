--- conflicted
+++ resolved
@@ -110,13 +110,8 @@
 
 		It("sets the status conditions on BuildWorkload", func() {
 			cfBuildLookupKey := types.NamespacedName{Name: cfBuildGUID, Namespace: namespaceGUID}
-<<<<<<< HEAD
-			updatedBuildWorkload := new(workloadsv1alpha1.BuildWorkload)
+			updatedBuildWorkload := new(v1alpha1.BuildWorkload)
 			Eventually(func(g Gomega) {
-=======
-			updatedBuildWorkload := new(v1alpha1.BuildWorkload)
-			Eventually(func() []metav1.Condition {
->>>>>>> 78e3d0a5
 				err := k8sClient.Get(context.Background(), cfBuildLookupKey, updatedBuildWorkload)
 				g.Expect(err).NotTo(HaveOccurred())
 				g.Expect(mustHaveCondition(g, updatedBuildWorkload.Status.Conditions, runningConditionType).Status).To(Equal(metav1.ConditionTrue))
@@ -155,13 +150,8 @@
 
 			It("sets the status conditions on BuildWorkload", func() {
 				cfBuildLookupKey := types.NamespacedName{Name: cfBuildGUID, Namespace: namespaceGUID}
-<<<<<<< HEAD
-				updatedBuildWorkload := new(workloadsv1alpha1.BuildWorkload)
+				updatedBuildWorkload := new(v1alpha1.BuildWorkload)
 				Eventually(func(g Gomega) {
-=======
-				updatedBuildWorkload := new(v1alpha1.BuildWorkload)
-				Eventually(func() []metav1.Condition {
->>>>>>> 78e3d0a5
 					err := k8sClient.Get(context.Background(), cfBuildLookupKey, updatedBuildWorkload)
 					g.Expect(err).NotTo(HaveOccurred())
 					g.Expect(mustHaveCondition(g, updatedBuildWorkload.Status.Conditions, runningConditionType).Status).To(Equal(metav1.ConditionTrue))
@@ -211,13 +201,8 @@
 
 			It("sets the Running and Succeeded conditions to False", func() {
 				lookupKey := types.NamespacedName{Name: cfBuildGUID, Namespace: namespaceGUID}
-<<<<<<< HEAD
-				updatedWorkload := new(workloadsv1alpha1.BuildWorkload)
+				updatedWorkload := new(v1alpha1.BuildWorkload)
 				Eventually(func(g Gomega) {
-=======
-				updatedWorkload := new(v1alpha1.BuildWorkload)
-				Eventually(func() metav1.ConditionStatus {
->>>>>>> 78e3d0a5
 					err := k8sClient.Get(context.Background(), lookupKey, updatedWorkload)
 					g.Expect(err).NotTo(HaveOccurred())
 					g.Expect(mustHaveCondition(g, updatedWorkload.Status.Conditions, runningConditionType).Status).To(Equal(metav1.ConditionFalse))
@@ -250,13 +235,8 @@
 
 			It("sets the Running condition to False and the Succeeded condition to True", func() {
 				lookupKey := types.NamespacedName{Name: cfBuildGUID, Namespace: namespaceGUID}
-<<<<<<< HEAD
-				updatedWorkload := new(workloadsv1alpha1.BuildWorkload)
+				updatedWorkload := new(v1alpha1.BuildWorkload)
 				Eventually(func(g Gomega) {
-=======
-				updatedWorkload := new(v1alpha1.BuildWorkload)
-				Eventually(func() metav1.ConditionStatus {
->>>>>>> 78e3d0a5
 					err := k8sClient.Get(context.Background(), lookupKey, updatedWorkload)
 					g.Expect(err).NotTo(HaveOccurred())
 					g.Expect(mustHaveCondition(g, updatedWorkload.Status.Conditions, succeededConditionType).Status).To(Equal(metav1.ConditionTrue))
